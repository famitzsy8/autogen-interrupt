import { useEffect, useRef, useState, useCallback } from 'react'
import * as d3 from 'd3'
import type { ConversationItemType, TreeNode, ToolCall, ToolExecution } from "../../types"
import type { D3TreeNode, TreeConfig } from './utils/treeUtils'
import {
    convertToD3Hierarchy,
    findActivePath,
    findVisibleNodes,
    expandAllNodes,
    findLastMessageNode,
    DEFAULT_TREE_CONFIG,
  } from './utils/treeUtils'

interface UseD3TreeOptions {
    width: number
    height: number
    config?: Partial<TreeConfig>
    toolCallsByNodeId?: Record<string, ToolCall>
    toolExecutionsByNodeId?: Record<string, ToolExecution>
    isInterrupted?: boolean
<<<<<<< HEAD
    onNodeClick?: (nodeId: string, itemType: ConversationItemType) => void
=======
    edgeInterrupt?: { targetNodeId: string; position: { x: number; y: number }; trimCount: number } | null
    onEdgeClick?: (targetNodeId: string, position: { x: number; y: number }) => void
>>>>>>> e8ce0cac
}

interface UseD3TreeReturn {
    svgRef: React.RefObject<SVGSVGElement>
    root: D3TreeNode | null
    activeNodeIds: Set<string>
    centerNodeId: string | null
    recenter: () => void
    zoomIn: () => void
    zoomOut: () => void
    resetZoom: () => void
    isNavigationMode: boolean
    enableAutoCenter: () => void
}


const ANIMATION_DURATION = 300


/**
 * Apply pulsing animation to a badge while it's executing.
 */
function applyPulsingAnimation(
    badge: d3.Selection<SVGGElement, unknown, null, undefined>,
    isExecuting: boolean
  ): void {
    if (isExecuting) {
      // Start pulsing animation
      function pulse(this: SVGGElement) {
        d3.select(this)
          .transition()
          .duration(800)
          .style('opacity', 0.2)
          .transition()
          .duration(800)
          .style('opacity', 1)
          .on('end', function() {
            // Check if badge still exists and should continue pulsing
            const element = d3.select(this)
            if (element.node() && element.attr('data-pulsing') === 'true') {
              pulse.call(this)
            }
          })
      }
  
      badge.attr('data-pulsing', 'true')
      pulse.call(badge.node() as SVGGElement)
    } else {
      // Stop pulsing, ensure full opacity
      badge.attr('data-pulsing', 'false')
      badge.interrupt() // Stop any ongoing transitions
      badge.style('opacity', 1)
    }
}

/**
 * Get fixed color for tool badges.
 */
function getToolColor(): { bg: string; border: string } {
  return { bg: '#1f6feb', border: '#58a6ff' }
}

function getConversationItemTypeForNode(node: TreeNode): ConversationItemType {
  if (node.node_type === 'tool_call') return 'tool_call'
  if (node.node_type === 'tool_execution') return 'tool_execution'
  return 'message'
}

/**
 * Custom hook for D3 tree visualization.
 * @param treeData - Root node of the conversation tree
 * @param currentBranchId - Current active branch ID
 * @param options - Configuration options
 * @returns Tree state and control functions
 */
export function useD3Tree(
    treeData: TreeNode | null,
    currentBranchId: string,
    options: UseD3TreeOptions
  ): UseD3TreeReturn {
<<<<<<< HEAD
    const { width, height, config = {}, toolCallsByNodeId = {}, toolExecutionsByNodeId = {}, isInterrupted = false, onNodeClick } = options
=======
    const {
      width,
      height,
      config = {},
      toolCallsByNodeId = {},
      toolExecutionsByNodeId = {},
      isInterrupted = false,
      edgeInterrupt = null,
      onEdgeClick,
    } = options
>>>>>>> e8ce0cac

    const svgRef = useRef<SVGSVGElement>(null)
    const gRef = useRef<d3.Selection<SVGGElement, unknown, null, undefined> | null>(null)
    const zoomRef = useRef<d3.ZoomBehavior<SVGSVGElement, unknown> | null>(null)
    const transformRef = useRef<d3.ZoomTransform>(d3.zoomIdentity)
    const userInteractionTimeoutRef = useRef<number | null>(null)

    const [root, setRoot] = useState<D3TreeNode | null>(null)
    const [activeNodeIds, setActiveNodeIds] = useState<Set<string>>(new Set())
    const [centerNodeId, setCenterNodeId] = useState<string | null>(null)
    const [autoCenterEnabled, setAutoCenterEnabled] = useState<boolean>(true)
    const lastMouseActivityRef = useRef<number>(Date.now())
    const throttleTimeoutRef = useRef<number | null>(null)
    const isInitializedRef = useRef<boolean>(false)

    const treeConfig: TreeConfig = { ...DEFAULT_TREE_CONFIG, ...config }

    /**
     * Reset the auto-center timeout whenever user interacts with the tree.
     * This ensures auto-centering is disabled during active interaction
     * and only re-enables after 15 seconds of inactivity.
     * Throttled to avoid excessive calls during continuous movement.
     */
    const handleUserActivity = useCallback(() => {
      // Ignore activity during initial setup
      if (!isInitializedRef.current) {
        console.log('[useD3Tree] Ignoring activity during initialization')
        return
      }

      console.log('[useD3Tree] ⚠️ handleUserActivity called')
      const now = Date.now()

      // Throttle to max once per 100ms to avoid excessive state updates
      if (throttleTimeoutRef.current && now - lastMouseActivityRef.current < 100) {
        console.log('[useD3Tree] Throttled - ignoring')
        return
      }

      lastMouseActivityRef.current = now

      // Disable auto-centering immediately (only if not already disabled)
      setAutoCenterEnabled(prev => {
        if (prev) {
          console.log('[useD3Tree] 🔴 User activity detected - DISABLING auto-center')
          return false
        }
        console.log('[useD3Tree] Auto-center already disabled')
        return prev
      })

      // Clear any existing timeout
      if (userInteractionTimeoutRef.current) {
        clearTimeout(userInteractionTimeoutRef.current)
      }

      // Set a 15-second timeout to re-enable auto-centering
      userInteractionTimeoutRef.current = window.setTimeout(() => {
        console.log('[useD3Tree] 🟢 15 seconds of inactivity - re-enabling auto-center')
        setAutoCenterEnabled(true)
      }, 15000)
    }, [])
  
    /**
     * Initialize D3 tree and setup zoom behavior.
     */
    useEffect(() => {
      if (!svgRef.current || !treeData) return

      const svg = d3.select(svgRef.current)

      // Clear existing content
      svg.selectAll('*').remove()

      // Create main group for tree content
      const g = svg.append('g').attr('class', 'tree-container')
      gRef.current = g

      // Setup zoom behavior - only track zoom START for user interaction
      const zoom = d3
        .zoom<SVGSVGElement, unknown>()
        .scaleExtent([0.1, 3])
        .on('zoom', (event: d3.D3ZoomEvent<SVGSVGElement, unknown>) => {
          g.attr('transform', event.transform.toString())
          transformRef.current = event.transform
        })
        .on('start', (event: d3.D3ZoomEvent<SVGSVGElement, unknown>) => {
          // Only trigger user activity if it's an actual user interaction (not programmatic)
          if (event.sourceEvent) {
            handleUserActivity()
          }
        })

      svg.call(zoom)
      zoomRef.current = zoom

      // Convert tree data to D3 hierarchy
      const hierarchy = convertToD3Hierarchy(treeData)

      // Initialize node positions
      hierarchy.x0 = width / 2
      hierarchy.y0 = 0

      // Store hierarchy in state
      setRoot(hierarchy)

      // Find active path
      const activePath = findActivePath(hierarchy, currentBranchId)
      setActiveNodeIds(activePath)

      // Find last message node to center on
      const lastMessageNode = findLastMessageNode(hierarchy, currentBranchId)
      if (lastMessageNode) {
        setCenterNodeId(lastMessageNode.data.id)
      }

      // Track mouse drag specifically (mousedown + mousemove = drag)
      const svgElement = svgRef.current
      let isDragging = false

      const handleMouseDown = () => {
        isDragging = true
      }

      const handleMouseMove = () => {
        if (isDragging) {
          handleUserActivity()
        }
      }

      const handleMouseUp = () => {
        isDragging = false
      }

      // Only track wheel events (scroll to zoom)
      const handleWheel = () => {
        handleUserActivity()
      }

      svgElement.addEventListener('mousedown', handleMouseDown)
      svgElement.addEventListener('mousemove', handleMouseMove)
      svgElement.addEventListener('mouseup', handleMouseUp)
      svgElement.addEventListener('wheel', handleWheel)

      // Mark as initialized after a short delay to avoid capturing setup events
      setTimeout(() => {
        isInitializedRef.current = true
        console.log('[useD3Tree] ✅ Initialization complete - user activity tracking enabled')
      }, 500)

      // Cleanup function - runs when component unmounts or dependencies change
      return () => {
        if (userInteractionTimeoutRef.current) {
          clearTimeout(userInteractionTimeoutRef.current)
        }
        svgElement.removeEventListener('mousedown', handleMouseDown)
        svgElement.removeEventListener('mousemove', handleMouseMove)
        svgElement.removeEventListener('mouseup', handleMouseUp)
        svgElement.removeEventListener('wheel', handleWheel)
        isInitializedRef.current = false
      }
    }, [treeData, currentBranchId, width, height, handleUserActivity])
  
    /**
     * Update tree visualization when data or configuration changes.
     */
    useEffect(() => {
      if (!root || !gRef.current) return

      updateTree(root, gRef.current, {
        width,
        height,
        config: treeConfig,
        activeNodeIds,
        toolCallsByNodeId,
        toolExecutionsByNodeId,
<<<<<<< HEAD
        onNodeClick,
      })
    }, [root, activeNodeIds, width, height, treeConfig, toolCallsByNodeId, toolExecutionsByNodeId, onNodeClick])
=======
        edgeInterrupt,
        onEdgeClick,
      })

      // After tree updates, preserve transform in navigation mode
      if (!autoCenterEnabled && svgRef.current && zoomRef.current) {
        console.log('[useD3Tree] Tree updated in navigation mode - re-applying transform')
        const svg = d3.select(svgRef.current)
        // Use a very short timeout to let D3 finish its update first
        setTimeout(() => {
          svg.call(zoomRef.current!.transform, transformRef.current)
        }, 0)
      }
    }, [root, activeNodeIds, width, height, treeConfig, toolCallsByNodeId, toolExecutionsByNodeId, edgeInterrupt, onEdgeClick, autoCenterEnabled])
>>>>>>> e8ce0cac
  
    /**
     * Update center node when tree data changes to keep view on latest messages.
     * Only auto-center if:
     * - Not interrupted
     * - Auto-centering is enabled (user hasn't interacted recently)
     */
    useEffect(() => {
      console.log('[useD3Tree] Recentering effect triggered', {
        hasRoot: !!root,
        isInterrupted,
        autoCenterEnabled,
        currentCenterNodeId: centerNodeId
      })

      if (!root || isInterrupted || !autoCenterEnabled) {
        console.log('[useD3Tree] Skipping recenter - conditions not met')
        return
      }

      const lastMessageNode = findLastMessageNode(root, currentBranchId)
      if (lastMessageNode && lastMessageNode.data.id !== centerNodeId) {
        console.log(`[useD3Tree] Updating center node to: ${lastMessageNode.data.id} (type: ${lastMessageNode.data.node_type})`)
        setCenterNodeId(lastMessageNode.data.id)
      } else {
        console.log('[useD3Tree] No center node update needed')
      }
    }, [root, centerNodeId, currentBranchId, isInterrupted, autoCenterEnabled])
  
    /**
     * Recenter the view on the specified center node or root.
     */
    const recenter = useCallback(() => {
      if (!root || !svgRef.current || !zoomRef.current) return

      // Find the target node by centerNodeId if provided
      let targetNode: D3TreeNode | null = null
      if (centerNodeId) {
        root.each((node) => {
          if (node.data.id === centerNodeId) {
            targetNode = node
          }
        })
      }

      // Fallback to root if node not found
      if (!targetNode) {
        targetNode = root
      }

      if (targetNode) {
        console.log(`[useD3Tree] Recentering view to node: ${targetNode.data.id} at (${targetNode.x}, ${targetNode.y})`)
        // Calculate transform to position the node optimally
        const svg = d3.select(svgRef.current)
        const scale = transformRef.current.k

        // Center horizontally
        const x = -targetNode.x! * scale + width / 2

        // Position vertically at 1/3 from bottom (2/3 from top)
        // This shows more tree context above the new node, which is better
        // for viewing new messages at the bottom of the tree
        const y = -targetNode.y! * scale + (height * 2 / 3)

        console.log(`[useD3Tree] Centering to position: x=${x}, y=${y}, scale=${scale}`)

        svg
          .transition()
          .duration(ANIMATION_DURATION)
          .call(zoomRef.current.transform, d3.zoomIdentity.translate(x, y).scale(scale))
      }
    }, [root, width, height, centerNodeId])
  
    /**
     * Automatically recenter the view when the centerNodeId changes.
     * Only if auto-centering is enabled and not interrupted.
     * If in navigation mode, preserve the current transform.
     */
    useEffect(() => {
      if (centerNodeId && autoCenterEnabled && !isInterrupted) {
        recenter()
      } else if (!autoCenterEnabled && svgRef.current && zoomRef.current) {
        // In navigation mode: preserve the current transform when tree updates
        console.log('[useD3Tree] Navigation mode - preserving current transform')
        const svg = d3.select(svgRef.current)
        const currentTransform = transformRef.current

        // Re-apply the current transform (without animation to avoid jarring movement)
        svg.call(zoomRef.current.transform, currentTransform)
      }
    }, [centerNodeId, recenter, autoCenterEnabled, isInterrupted])

    /**
     * Cleanup timeout on unmount.
     */
    useEffect(() => {
      return () => {
        if (userInteractionTimeoutRef.current) {
          clearTimeout(userInteractionTimeoutRef.current)
        }
      }
    }, [])
  
    /**
     * Zoom in on the tree.
     */
    const zoomIn = useCallback(() => {
      if (!svgRef.current || !zoomRef.current) return
  
      const svg = d3.select(svgRef.current)
      svg.transition().duration(ANIMATION_DURATION).call(zoomRef.current.scaleBy, 1.3)
    }, [])
  
    /**
     * Zoom out on the tree.
     */
    const zoomOut = useCallback(() => {
      if (!svgRef.current || !zoomRef.current) return
  
      const svg = d3.select(svgRef.current)
      svg.transition().duration(ANIMATION_DURATION).call(zoomRef.current.scaleBy, 0.7)
    }, [])
  
    /**
     * Reset zoom to default view.
     */
    const resetZoom = useCallback(() => {
      if (!svgRef.current || !zoomRef.current) return

      const svg = d3.select(svgRef.current)
      svg
        .transition()
        .duration(ANIMATION_DURATION)
        .call(zoomRef.current.transform, d3.zoomIdentity.translate(50, height / 2))
    }, [height])

    /**
     * Manually enable auto-centering (exit navigation mode).
     */
    const enableAutoCenter = useCallback(() => {
      console.log('[useD3Tree] Manually enabling auto-center')

      // Clear any existing timeout
      if (userInteractionTimeoutRef.current) {
        clearTimeout(userInteractionTimeoutRef.current)
        userInteractionTimeoutRef.current = null
      }

      // Enable auto-centering
      setAutoCenterEnabled(true)

      // Immediately recenter to the last message node
      if (centerNodeId) {
        setTimeout(() => recenter(), 0)
      }
    }, [centerNodeId, recenter])

    // Log navigation mode state for debugging
    console.log('[useD3Tree] Current state:', {
      autoCenterEnabled,
      isNavigationMode: !autoCenterEnabled,
      centerNodeId
    })

    return {
      svgRef,
      root,
      activeNodeIds,
      centerNodeId,
      recenter,
      zoomIn,
      zoomOut,
      resetZoom,
      isNavigationMode: !autoCenterEnabled,
      enableAutoCenter,
    }
  }
  
  /**
   * Update tree visualization with new data.
   */
  interface UpdateTreeOptions {
    width: number
    height: number
    config: TreeConfig
    activeNodeIds: Set<string>
    toolCallsByNodeId: Record<string, ToolCall>
    toolExecutionsByNodeId: Record<string, ToolExecution>
<<<<<<< HEAD
    onNodeClick?: (nodeId: string, itemType: ConversationItemType) => void
=======
    edgeInterrupt?: { targetNodeId: string; position: { x: number; y: number } } | null
    onEdgeClick?: (targetNodeId: string, position: { x: number; y: number }) => void
>>>>>>> e8ce0cac
  }

  function updateTree(
    root: D3TreeNode,
    g: d3.Selection<SVGGElement, unknown, null, undefined>,
    options: UpdateTreeOptions
  ): void {
<<<<<<< HEAD
    const { width, height, config, activeNodeIds, toolCallsByNodeId, toolExecutionsByNodeId, onNodeClick } = options
=======
    const {
      width,
      height,
      config,
      activeNodeIds,
      toolCallsByNodeId,
      toolExecutionsByNodeId,
      edgeInterrupt,
      onEdgeClick,
    } = options
>>>>>>> e8ce0cac

    // Expand all nodes to show full tree
    expandAllNodes(root)
  
    // Create tree layout
    const treeLayout = d3
      .tree<TreeNode>()
      .size([width - 200, height - 100])
      .separation((a, b) => (a.parent === b.parent ? 1 : 2))
  
    // Apply layout
    const treeData = treeLayout(root)
    const nodes = treeData.descendants() as D3TreeNode[]
    const links = treeData.links() as d3.HierarchyPointLink<TreeNode>[]
  
    // Normalize horizontal position based on depth
    nodes.forEach((node) => {
      node.y = node.depth * config.verticalSpacing
    })
  
    // Update links
    const link = g
      .selectAll<SVGPathElement, d3.HierarchyPointLink<TreeNode>>('.link')
      .data(links, (d) => (d.target as D3TreeNode).data.id)
  
    // Enter new links
    const linkEnter = link
      .enter()
      .insert('path', 'g')
      .attr('class', 'link')
      .attr('fill', 'none')
      .attr('stroke', '#30363d')
      .attr('stroke-width', 3)
      .style('cursor', (d) => {
        const target = d.target as D3TreeNode
        return target.data.is_active ? 'pointer' : 'default'
      })
      .style('transition', 'stroke-width 0.2s ease-in-out')
      .attr('d', (d) => {
        const source = d.source as D3TreeNode
        const o = { x: source.x0 ?? source.x, y: source.y0 ?? source.y }
        return createCurvedPath(o, o)
      })
      .on('mouseenter', function(this: SVGPathElement, event: MouseEvent, d: d3.HierarchyPointLink<TreeNode>) {
        const target = d.target as D3TreeNode
        if (target.data.is_active) {
          // Immediate jump to 4px
          d3.select(this).attr('stroke-width', 4)
          // Then smoothly transition to 6px
          d3.select(this)
            .transition()
            .duration(150)
            .attr('stroke-width', 6)
        }
      })
      .on('mouseleave', function(this: SVGPathElement, event: MouseEvent, d: d3.HierarchyPointLink<TreeNode>) {
        const target = d.target as D3TreeNode
        const isInterrupting = edgeInterrupt && edgeInterrupt.targetNodeId === target.data.id
        d3.select(this)
          .transition()
          .duration(200)
          .attr('stroke-width', isInterrupting ? 4 : 3)
      })
      .on('click', function(event: MouseEvent, d: d3.HierarchyPointLink<TreeNode>) {
        const target = d.target as D3TreeNode
        // Only allow clicking on active branch edges
        if (onEdgeClick && target.data.is_active) {
          event.stopPropagation()

          // Use the mouse event position directly - these are screen coordinates
          // which we'll convert to container-relative coordinates in the handler
          onEdgeClick(target.data.id, { x: event.clientX, y: event.clientY })
        }
      })
  
    // Update existing links
    const linkUpdate = linkEnter.merge(link)

    // Apply non-animated styles and event handlers BEFORE transition
    linkUpdate
      .style('cursor', (d) => {
        const target = d.target as D3TreeNode
        return target.data.is_active ? 'pointer' : 'default'
      })
      .on('mouseenter', function(this: SVGPathElement, event: MouseEvent, d: d3.HierarchyPointLink<TreeNode>) {
        const target = d.target as D3TreeNode
        if (target.data.is_active) {
          // Immediate jump to 4px
          d3.select(this).attr('stroke-width', 4)
          // Then smoothly transition to 6px
          d3.select(this)
            .transition()
            .duration(150)
            .attr('stroke-width', 6)
        }
      })
      .on('mouseleave', function(this: SVGPathElement, event: MouseEvent, d: d3.HierarchyPointLink<TreeNode>) {
        const target = d.target as D3TreeNode
        const isInterrupting = edgeInterrupt && edgeInterrupt.targetNodeId === target.data.id
        d3.select(this)
          .transition()
          .duration(200)
          .attr('stroke-width', isInterrupting ? 4 : 3)
      })
      .on('click', function(event: MouseEvent, d: d3.HierarchyPointLink<TreeNode>) {
        const target = d.target as D3TreeNode
        // Only allow clicking on active branch edges
        if (onEdgeClick && target.data.is_active) {
          event.stopPropagation()

          // Use the mouse event position directly - these are screen coordinates
          // which we'll convert to container-relative coordinates in the handler
          onEdgeClick(target.data.id, { x: event.clientX, y: event.clientY })
        }
      })

    // Apply animated attributes with transition
    linkUpdate
      .transition()
      .duration(ANIMATION_DURATION)
      .attr('d', (d) => {
        const source = d.source as D3TreeNode
        const target = d.target as D3TreeNode
        return createCurvedPath(
          { x: source.x, y: source.y },
          { x: target.x, y: target.y }
        )
      })
      .attr('opacity', (d) => {
        const target = d.target as D3TreeNode
        return target.data.is_active ? 1 : 0.3
      })
      .attr('stroke', (d) => {
        const target = d.target as D3TreeNode
        // If this edge is being interrupted, color it red
        if (edgeInterrupt && edgeInterrupt.targetNodeId === target.data.id) {
          return '#ef4444' // red color for interrupting edge
        }
        return '#30363d' // default color
      })
      .attr('stroke-width', (d) => {
        const target = d.target as D3TreeNode
        // If this edge is being interrupted, make it thicker
        if (edgeInterrupt && edgeInterrupt.targetNodeId === target.data.id) {
          return 4
        }
        return 3
      })
  
    // Remove old links
    link.exit().transition().duration(ANIMATION_DURATION).attr('opacity', 0).remove()

    // Add "interrupting..." label to the edge being interrupted
    const interruptLabel = g
      .selectAll<SVGTextElement, d3.HierarchyPointLink<TreeNode>>('.interrupt-label')
      .data(
        edgeInterrupt
          ? links.filter((d) => (d.target as D3TreeNode).data.id === edgeInterrupt.targetNodeId)
          : [],
        (d: d3.HierarchyPointLink<TreeNode>) => (d.target as D3TreeNode).data.id
      )

    // Enter new labels
    const interruptLabelEnter = interruptLabel
      .enter()
      .append('text')
      .attr('class', 'interrupt-label')
      .style('fill', '#ef4444')
      .style('font-size', '12px')
      .style('font-weight', 'bold')
      .style('pointer-events', 'none')
      .text('interrupting...')

    // Update existing labels
    const interruptLabelUpdate = interruptLabelEnter.merge(interruptLabel)

    interruptLabelUpdate
      .attr('x', (d: d3.HierarchyPointLink<TreeNode>) => {
        const source = d.source as D3TreeNode
        const target = d.target as D3TreeNode
        return (source.x + target.x) / 2 + 10
      })
      .attr('y', (d: d3.HierarchyPointLink<TreeNode>) => {
        const source = d.source as D3TreeNode
        const target = d.target as D3TreeNode
        return (source.y + target.y) / 2
      })

    // Remove old labels
    interruptLabel.exit().remove()

    // Update nodes
    const node = g
      .selectAll<SVGGElement, D3TreeNode>('.node')
      .data(nodes, (d) => d.data.id)
  
    // Enter new nodes
    const nodeEnter = node
      .enter()
      .append('g')
      .attr('class', 'node')
      .attr('transform', (d) => {
        const x = d.x0 ?? d.x
        const y = d.y0 ?? d.y
        return `translate(${x},${y})`
      })
      .style('opacity', 0)
  
    // Add circles to nodes
    nodeEnter
      .append('circle')
      .attr('r', 10)
      .attr('fill', (d) => {
        const agentName = d.data.agent_name
        return getAgentColor(agentName)
      })
      .attr('stroke', '#ffffff')
      .attr('stroke-width', 1.5)
      .style('cursor', 'pointer')
  
    // Add labels to nodes
    const label = nodeEnter.append('g').attr('class', 'label')
  
    // Add a background rect for the text
    label
      .append('rect')
      .style('fill', '#2a2a2e')
      .style('stroke', '#444')
      .style('stroke-width', 1)
      .style('rx', 3)
      .style('ry', 3)
  
    // Agent name in box (always on left, more distant from node)
    label
      .append('text')
      .attr('dy', '0.31em')
      .attr('x', -35)
      .attr('text-anchor', 'end')
      .text((d) => d.data.agent_name)
      .style('fill', '#c9d1d9')
      .style('font-size', '11px')
      .style('font-family', 'system-ui, -apple-system, BlinkMacSystemFont, "Segoe UI", Roboto, "Helvetica Neue", Arial, sans-serif')
      .style('cursor', 'pointer')
      .on('click', function(event: MouseEvent, d: D3TreeNode) {
        event.stopPropagation()
        if (onNodeClick) {
          onNodeClick(d.data.id, getConversationItemTypeForNode(d.data))
        }
      })
      .each(function () {
        const bbox = this.getBBox()
        const padding = 5
        const rect = d3.select(this.parentNode as SVGGElement).select('rect')
        rect
          .attr('x', bbox.x - padding)
          .attr('y', bbox.y - padding)
          .attr('width', bbox.width + padding * 2)
          .attr('height', bbox.height + padding * 2)
      })

    // Summary text on right (no box, grey text, max 3 lines, ~500 chars)
    label
      .append('foreignObject')
      .attr('x', 25)
      .attr('y', -18)
      .attr('width', 400)
      .attr('height', 50)
      .style('overflow', 'visible')
      .append('xhtml:div')
      .style('color', '#8b949e')
      .style('font-size', '10px')
      .style('font-family', 'system-ui, -apple-system, BlinkMacSystemFont, "Segoe UI", Roboto, "Helvetica Neue", Arial, sans-serif')
      .style('line-height', '1.3')
      .style('display', '-webkit-box')
      .style('-webkit-line-clamp', '3')
      .style('-webkit-box-orient', 'vertical')
      .style('overflow', 'hidden')
      .style('text-overflow', 'ellipsis')
      .style('word-wrap', 'break-word')
      .style('cursor', 'pointer')
      .text((d) => d.data.summary || '')
      .on('click', function(event: MouseEvent, d: D3TreeNode) {
        console.log('[useD3Tree] Summary clicked:', d.data.id, 'type:', d.data.node_type)
        event.stopPropagation()
        if (onNodeClick) {
          onNodeClick(d.data.id, getConversationItemTypeForNode(d.data))
        }
      })
  
    // Add tool badges
    const toolBadgeContainer = nodeEnter
      .append('g')
      .attr('class', 'tool-badges')
      .attr('transform', 'translate(35, -8)') // Position on the right, aligned with summary
  
    // For each node, check if it has tool calls
    toolBadgeContainer.each(function(d) {
      const container = d3.select(this)
      const toolCall = toolCallsByNodeId[d.data.id]
  
      if (toolCall && toolCall.tools && toolCall.tools.length > 0) {
        // Check if tool execution has completed
        const toolExecution = toolExecutionsByNodeId[d.data.id]
        const isExecuting = !toolExecution

        // Track horizontal position for badges
        let xPosition = 0

        // Create badges for each tool (arranged horizontally, max 6)
        const toolsToShow = toolCall.tools.slice(0, 6)
        toolsToShow.forEach((tool) => {
          const colors = getToolColor()
          const badge = container.append('g')
            .attr('transform', `translate(${xPosition}, 0)`)
  
          // Add background rect for the badge
          const badgeRect = badge
            .append('rect')
            .attr('rx', 8)
            .attr('ry', 8)
            .style('fill', colors.bg)
            .style('opacity', 0.9)
            .style('stroke', colors.border)
            .style('stroke-width', 1)
  
          // Add tool name
          const toolText = badge
            .append('text')
            .attr('text-anchor', 'start')
            .attr('dominant-baseline', 'middle')
            .style('fill', '#ffffff')
            .style('font-size', '10px')
            .style('font-family', 'system-ui, -apple-system, BlinkMacSystemFont, "Segoe UI", Roboto, "Helvetica Neue", Arial, sans-serif')
            .style('font-weight', '500')
            .text(tool.name)
  
          // Get text dimensions and position rect around it
          const bbox = (toolText.node() as SVGTextElement).getBBox()
          const padding = 4
  
          // Position text with padding
          toolText
            .attr('x', padding)
            .attr('y', bbox.height / 2 + padding)
  
          // Size and position rect to contain text
          badgeRect
            .attr('x', 0)
            .attr('y', 0)
            .attr('width', bbox.width + padding * 2)
            .attr('height', bbox.height + padding * 2)

          // Update horizontal position for next badge
          xPosition += bbox.width + padding * 2 + 5 // 5px gap between badges

          // Apply pulsing animation if still executing
          applyPulsingAnimation(badge, isExecuting)

          // TODO: Add click handler for tool badges to navigate to tool call details
          // See TOOL_CLICKING_FEATURE_DOCUMENTATION.md for implementation details
          // badge.style('cursor', 'pointer').on('click', function(event: MouseEvent) { ... })
        })
      }
    })
  
    // Update existing nodes
    const nodeUpdate = nodeEnter.merge(node)
  
    nodeUpdate
      .transition()
      .duration(ANIMATION_DURATION)
      .attr('transform', (d) => `translate(${d.x},${d.y})`)
      .style('opacity', (d) => {
        const isActive = activeNodeIds.has(d.data.id)
        return d.data.is_active ? (isActive ? 1 : 0.6) : 0.3
      })
  
    nodeUpdate
      .select('circle')
      .attr('fill', (d: D3TreeNode) => getAgentColor(d.data.agent_name))
      .attr('stroke', (d: D3TreeNode) => {
        const isActive = activeNodeIds.has(d.data.id)
        return isActive ? '#58a6ff' : '#c9d1d9'
      })
      .attr('stroke-width', (d: D3TreeNode) => {
        const isActive = activeNodeIds.has(d.data.id)
        return isActive ? 3 : 2
      })
  
    // Update tool badges for existing nodes
    nodeUpdate.each(function(d) {
      const nodeElement = d3.select(this)
      const existingBadges = nodeElement.select('.tool-badges')
  
      // Clear existing badges
      existingBadges.selectAll('*').remove()
  
      // Re-add badges if tools exist
      const toolCall = toolCallsByNodeId[d.data.id]
      if (toolCall && toolCall.tools && toolCall.tools.length > 0) {
        // Check if tool execution has completed
        const toolExecution = toolExecutionsByNodeId[d.data.id]
        const isExecuting = !toolExecution

        // Track horizontal position for badges
        let xPosition = 0

        // Limit to max 6 tools arranged horizontally
        const toolsToShow = toolCall.tools.slice(0, 6)
        toolsToShow.forEach((tool) => {
          const colors = getToolColor()
          const badge = existingBadges.append('g')
            .attr('transform', `translate(${xPosition}, 0)`)
  
          const badgeRect = badge
            .append('rect')
            .attr('rx', 8)
            .attr('ry', 8)
            .style('fill', colors.bg)
            .style('opacity', 0.9)
            .style('stroke', colors.border)
            .style('stroke-width', 1)
  
          const toolText = badge
            .append('text')
            .attr('text-anchor', 'start')
            .attr('dominant-baseline', 'middle')
            .style('fill', '#ffffff')
            .style('font-size', '10px')
            .style('font-family', 'system-ui, -apple-system, BlinkMacSystemFont, "Segoe UI", Roboto, "Helvetica Neue", Arial, sans-serif')
            .style('font-weight', '500')
            .text(tool.name)
  
          const bbox = (toolText.node() as SVGTextElement).getBBox()
          const padding = 4
  
          // Position text with padding
          toolText
            .attr('x', padding)
            .attr('y', bbox.height / 2 + padding)
  
          // Size and position rect to contain text
          badgeRect
            .attr('x', 0)
            .attr('y', 0)
            .attr('width', bbox.width + padding * 2)
            .attr('height', bbox.height + padding * 2)

          // Update horizontal position for next badge
          xPosition += bbox.width + padding * 2 + 5 // 5px gap between badges

          // Apply pulsing animation if still executing
          applyPulsingAnimation(badge, isExecuting)

          // TODO: Add click handler for tool badges to navigate to tool call details
          // See TOOL_CLICKING_FEATURE_DOCUMENTATION.md for implementation details
          // badge.style('cursor', 'pointer').on('click', function(event: MouseEvent) { ... })
        })
      }
    })
  
    // Remove old nodes
    const nodeExit = node.exit()
  
    nodeExit
      .transition()
      .duration(ANIMATION_DURATION)
      .attr('transform', () => {
        // Move exiting nodes to parent's position
        return `translate(${root.x ?? 0},${root.y ?? 0})`
      })
      .style('opacity', 0)
      .remove()
  
    // Store old positions for smooth transitions
    nodes.forEach((d) => {
      d.x0 = d.x
      d.y0 = d.y
    })
  }
  
  /**
   * Create a curved path for GitHub-style branch arrows.
   */
  function createCurvedPath(
    source: { x: number; y: number },
    target: { x: number; y: number }
  ): string {
    const midX = (source.x + target.x) / 2
  
    return `M ${source.x} ${source.y}
            C ${midX} ${source.y},
              ${midX} ${target.y},
              ${target.x} ${target.y}`
  }
  
  /**
   * Get agent color based on agent name.
   */
  function getAgentColor(agentName: string): string {
    const colorMap: Record<string, string> = {
      User_proxy: 'rgba(147, 51, 234, 0.4)',
      Developer: 'rgba(59, 130, 246, 0.4)',
      Planner: 'rgba(236, 72, 153, 0.4)',
      Executor: 'rgba(34, 197, 94, 0.4)',
      Quality_assurance: 'rgba(251, 146, 60, 0.4)',
      Web_search_agent: 'rgba(20, 184, 166, 0.4)',
      Report_writer: 'rgba(139, 92, 246, 0.4)',
      User: 'rgba(255, 255, 255, 0.4)',
      System: 'rgba(156, 163, 175, 0.4)',
    }
  
    return colorMap[agentName] ?? 'rgba(156, 163, 175, 0.4)'
}
  <|MERGE_RESOLUTION|>--- conflicted
+++ resolved
@@ -18,12 +18,9 @@
     toolCallsByNodeId?: Record<string, ToolCall>
     toolExecutionsByNodeId?: Record<string, ToolExecution>
     isInterrupted?: boolean
-<<<<<<< HEAD
     onNodeClick?: (nodeId: string, itemType: ConversationItemType) => void
-=======
     edgeInterrupt?: { targetNodeId: string; position: { x: number; y: number }; trimCount: number } | null
     onEdgeClick?: (targetNodeId: string, position: { x: number; y: number }) => void
->>>>>>> e8ce0cac
 }
 
 interface UseD3TreeReturn {
@@ -104,9 +101,6 @@
     currentBranchId: string,
     options: UseD3TreeOptions
   ): UseD3TreeReturn {
-<<<<<<< HEAD
-    const { width, height, config = {}, toolCallsByNodeId = {}, toolExecutionsByNodeId = {}, isInterrupted = false, onNodeClick } = options
-=======
     const {
       width,
       height,
@@ -116,8 +110,8 @@
       isInterrupted = false,
       edgeInterrupt = null,
       onEdgeClick,
+      onNodeClick,
     } = options
->>>>>>> e8ce0cac
 
     const svgRef = useRef<SVGSVGElement>(null)
     const gRef = useRef<d3.Selection<SVGGElement, unknown, null, undefined> | null>(null)
@@ -294,13 +288,9 @@
         activeNodeIds,
         toolCallsByNodeId,
         toolExecutionsByNodeId,
-<<<<<<< HEAD
-        onNodeClick,
-      })
-    }, [root, activeNodeIds, width, height, treeConfig, toolCallsByNodeId, toolExecutionsByNodeId, onNodeClick])
-=======
         edgeInterrupt,
         onEdgeClick,
+        onNodeClick,
       })
 
       // After tree updates, preserve transform in navigation mode
@@ -312,8 +302,7 @@
           svg.call(zoomRef.current!.transform, transformRef.current)
         }, 0)
       }
-    }, [root, activeNodeIds, width, height, treeConfig, toolCallsByNodeId, toolExecutionsByNodeId, edgeInterrupt, onEdgeClick, autoCenterEnabled])
->>>>>>> e8ce0cac
+    }, [root, activeNodeIds, width, height, treeConfig, toolCallsByNodeId, toolExecutionsByNodeId, edgeInterrupt, onEdgeClick, autoCenterEnabled, onNodeClick])
   
     /**
      * Update center node when tree data changes to keep view on latest messages.
@@ -502,12 +491,9 @@
     activeNodeIds: Set<string>
     toolCallsByNodeId: Record<string, ToolCall>
     toolExecutionsByNodeId: Record<string, ToolExecution>
-<<<<<<< HEAD
     onNodeClick?: (nodeId: string, itemType: ConversationItemType) => void
-=======
     edgeInterrupt?: { targetNodeId: string; position: { x: number; y: number } } | null
     onEdgeClick?: (targetNodeId: string, position: { x: number; y: number }) => void
->>>>>>> e8ce0cac
   }
 
   function updateTree(
@@ -515,9 +501,6 @@
     g: d3.Selection<SVGGElement, unknown, null, undefined>,
     options: UpdateTreeOptions
   ): void {
-<<<<<<< HEAD
-    const { width, height, config, activeNodeIds, toolCallsByNodeId, toolExecutionsByNodeId, onNodeClick } = options
-=======
     const {
       width,
       height,
@@ -527,8 +510,8 @@
       toolExecutionsByNodeId,
       edgeInterrupt,
       onEdgeClick,
+      onNodeClick,
     } = options
->>>>>>> e8ce0cac
 
     // Expand all nodes to show full tree
     expandAllNodes(root)
