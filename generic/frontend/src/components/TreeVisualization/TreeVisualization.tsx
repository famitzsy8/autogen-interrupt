--- conflicted
+++ resolved
@@ -15,21 +15,17 @@
 import { TreeControls, useTreeKeyboardShortcuts } from './TreeControls'
 import { useD3Tree } from './useD3Tree'
 import { countNodes, getTreeDepth } from './utils/treeUtils'
-<<<<<<< HEAD
-import { useToolCallsByNodeId, useToolExecutionsByNodeId, useIsInterrupted, useChatDisplayActions } from '../../hooks/useStore'
-import type { ConversationItemType, TreeNode } from '../../types'
-=======
 import {
   useToolCallsByNodeId,
   useToolExecutionsByNodeId,
   useIsInterrupted,
+  useChatDisplayActions
   useEdgeInterrupt,
   useEdgeInterruptActions,
   useMessageActions,
 } from '../../hooks/useStore'
 import { EdgeInterruptPopup } from './EdgeInterruptPopup'
-import type { TreeNode } from '../../types'
->>>>>>> e8ce0cac
+import type { ConversationItemType, TreeNode } from '../../types'
 
 /**
  * Props for TreeVisualization component.
@@ -54,7 +50,6 @@
   const toolCallsByNodeId = useToolCallsByNodeId()
   const toolExecutionsByNodeId = useToolExecutionsByNodeId()
   const isInterrupted = useIsInterrupted()
-<<<<<<< HEAD
   const { setChatDisplayVisible, setChatFocusTarget } = useChatDisplayActions()
 
   // Handler for node clicks - shows chat display and selects the node
@@ -62,11 +57,9 @@
     setChatFocusTarget({ nodeId, itemType })
     setChatDisplayVisible(true)
   }
-=======
   const edgeInterrupt = useEdgeInterrupt()
   const { setEdgeInterrupt, clearEdgeInterrupt } = useEdgeInterruptActions()
   const { sendInterrupt, sendUserMessage } = useMessageActions()
->>>>>>> e8ce0cac
 
   // Update dimensions on resize
   useEffect(() => {
@@ -154,12 +147,9 @@
       toolCallsByNodeId,
       toolExecutionsByNodeId,
       isInterrupted,
-<<<<<<< HEAD
       onNodeClick: handleNodeClick,
-=======
       edgeInterrupt,
       onEdgeClick: handleEdgeClick,
->>>>>>> e8ce0cac
     }
   )
 
